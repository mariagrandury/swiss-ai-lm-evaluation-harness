from . import superglue
from . import glue
from . import arc
from . import race
from . import webqs
from . import anli
<<<<<<< HEAD
from . import quac
=======
from . import hellaswag
from . import openbookqa
>>>>>>> 2b64cae6
from . import squad

TASK_REGISTRY = {
    # GLUE
    "cola": glue.CoLA,
    "mnli": glue.MNLI,
    "mrpc": glue.MRPC,
    "rte": glue.RTE,
    "qnli": glue.QNLI,
    "qqp": glue.QQP,
    "stsb": glue.STSB,
    "sst": glue.SST,
    "wnli": glue.WNLI,
    # SuperGLUE
    "boolq": superglue.BoolQ,
    "commitmentbank": superglue.CommitmentBank,
    "copa": superglue.Copa,
    "multirc": superglue.MultiRC,
    "wic": superglue.WordsInContext,
    "wsc": superglue.WinogradSchemaChallenge,
    # Order by benchmark/genre?
    "arc_easy": arc.ARCEasy,
    "arc_challenge": arc.ARCChallenge,
<<<<<<< HEAD
    "quac": quac.QuAC,
=======
    "hellaswag": hellaswag.HellaSwag,
    "openbookqa": openbookqa.OpenBookQA,
>>>>>>> 2b64cae6
    "squad": squad.SQuAD,
    "race": race.RACE,
    "webqs": webqs.WebQs,
    "anli_r1": anli.ANLIRound1,
    "anli_r2": anli.ANLIRound2,
    "anli_r3": anli.ANLIRound3,
}


ALL_TASKS = sorted(list(TASK_REGISTRY))


def get_task(task_name):
    return TASK_REGISTRY[task_name]


def get_task_dict(task_name_list):
    return {
        task_name: get_task(task_name)()
        for task_name in task_name_list
    }<|MERGE_RESOLUTION|>--- conflicted
+++ resolved
@@ -4,12 +4,9 @@
 from . import race
 from . import webqs
 from . import anli
-<<<<<<< HEAD
 from . import quac
-=======
 from . import hellaswag
 from . import openbookqa
->>>>>>> 2b64cae6
 from . import squad
 
 TASK_REGISTRY = {
@@ -33,12 +30,9 @@
     # Order by benchmark/genre?
     "arc_easy": arc.ARCEasy,
     "arc_challenge": arc.ARCChallenge,
-<<<<<<< HEAD
     "quac": quac.QuAC,
-=======
     "hellaswag": hellaswag.HellaSwag,
     "openbookqa": openbookqa.OpenBookQA,
->>>>>>> 2b64cae6
     "squad": squad.SQuAD,
     "race": race.RACE,
     "webqs": webqs.WebQs,
