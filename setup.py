--- conflicted
+++ resolved
@@ -20,14 +20,11 @@
     ],
     python_requires=">=3.6",
     install_requires=[
-<<<<<<< HEAD
-=======
         "promptsource @ git+https://github.com/bigscience-workshop/promptsource@eval-hackathon",
         "wrapt",
         "nltk",
         "jinja2",
         "black",
->>>>>>> 33f5572a
         "datasets==2.0.0",
         "click>=7.1",
         "scikit-learn>=0.24.1",
@@ -53,8 +50,5 @@
     dependency_links=[
         "https://github.com/google-research/bleurt/archive/b610120347ef22b494b6d69b4316e303f5932516.zip#egg=bleurt",
     ],
-<<<<<<< HEAD
     extras_require={'dev': [ 'pytest', 'black' ]}
-=======
->>>>>>> 33f5572a
 )