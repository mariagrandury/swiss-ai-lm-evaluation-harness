# Language Model Evaluation Harness

## Overview

This project provides a unified framework to test generative language models on a large number of different evaluation tasks.

**Features:**
- Over 60 standard academic benchmarks for LLMs, with hundreds of subtasks and variants implemented.
- Support for models loaded via [transformers](https://github.com/huggingface/transformers/) (including quantization via [AutoGPTQ](https://github.com/PanQiWei/AutoGPTQ)), [GPT-NeoX](https://github.com/EleutherAI/gpt-neox), and [Megatron-DeepSpeed](https://github.com/microsoft/Megatron-DeepSpeed/), with a flexible tokenization-agnostic interface.
- Support for commercial APIs including [OpenAI](https://openai.com), [goose.ai](https://goose.ai), and [TextSynth](https://textsynth.com/).
- Support for evaluation on adapters (e.g. LoRA) supported in [HuggingFace's PEFT library](https://github.com/huggingface/peft).
- Support for local models and benchmarks.
- Evaluation with publicly available prompts ensures reproducibility and comparability between papers.
- Easy support for custom prompts and evaluation metrics.

The Language Model Evaluation Harness is the backend for 🤗 Hugging Face's popular [Open LLM Leaderboard](https://huggingface.co/spaces/HuggingFaceH4/open_llm_leaderboard), has been used in [hundreds of papers](https://scholar.google.com/scholar?oi=bibs&hl=en&authuser=2&cites=15052937328817631261,4097184744846514103,17476825572045927382,18443729326628441434,12854182577605049984) is used internally by dozens of companies including NVIDIA, Cohere, Booz Allen Hamilton, and Mosaic ML.

## Install

To install the `lm-eval` package from the github repository, run:

```bash
git clone https://github.com/EleutherAI/lm-evaluation-harness
cd lm-evaluation-harness
pip install -e .
```

We also provide a number of optional dependencies for . Extras can be installed via `pip install -e ".[NAME]"`

| Name          | Use                                   |
| ------------- | ------------------------------------- |
| anthropic     | For using Anthropic's models          |
| dev           | You probably don't want to use this   |
| gptq          | For loading models with GPTQ          |
| testing       | You probably don't want to use this   |
| multilingual  | For multilingual tokenizers           |
| openai        | For using OpenAI's models             |
| promptsource  | For using PromtSource prompts         |
| sentencepiece | For using the sentencepiece tokenizer |
| vllm          | For loading models with vLLM          |
| all           | Loads all extras                      |

## Basic Usage

### Hugging Face `transformers`

To evaluate a model hosted on the [HuggingFace Hub](https://huggingface.co/models) (e.g. GPT-J-6B) on `hellaswag` you can use the following command:

```bash
lm_eval \
    --model hf \
    --model_args pretrained=EleutherAI/gpt-j-6B \
    --tasks hellaswag \
    --device cuda:0 \
    --batch_size 8
```

Additional arguments can be provided to the model constructor using the `--model_args` flag. Most notably, this supports the common practice of using the `revisions` feature on the Hub to store partially trained checkpoints, or to specify the datatype for running a model:

```bash
lm_eval \
    --model hf \
    --model_args pretrained=EleutherAI/pythia-160m,revision=step100000,dtype="float" \
    --tasks lambada_openai,hellaswag \
    --device cuda:0 \
    --batch_size 8
```

Models that are loaded via both `transformers.AutoModelForCausalLM` (autoregressive, decoder-only GPT style models) and `transformers.AutoModelForSeq2SeqLM` (such as encoder-decoder models like T5) in Huggingface are supporteded.

Batch size selection can be automated by setting the  ```--batch_size``` flag to ```auto```. This will perform automatic detection of the largest batch size that will fit on your device. On tasks where there is a large difference between the longest and shortest example, it can be helpful to periodically recompute the largest batch size, to gain a further speedup. To do this, append ```:N``` to above flag to automatically recompute the largest batch size ```N``` times. For example, to recompute the batch size 4 times, the command would be:

```bash
lm_eval \
    --model hf \
    --model_args pretrained=EleutherAI/pythia-160m,revision=step100000,dtype="float" \
    --tasks lambada_openai,hellaswag \
    --device cuda:0 \
    --batch_size auto:4
```

Alternatively, you can use `lm-eval` instead of `lm_eval`.

> ![Note]
> Just like you can provide a local path to `transformers.AutoModel`, you can also provide a local path to `lm_eval` via `--model_args pretrained=/path/to/model`

#### Multi-GPU Evaluation with Hugging Face `accelerate`

To parallelize evaluation of HuggingFace models across multiple GPUs, we leverage the [accelerate 🚀](https://github.com/huggingface/accelerate) library as follows:

```
accelerate launch -m lm_eval \
    --model hf \
    --tasks lambada_openai,arc_easy \
    --batch_size 16
```

This will perform *data-parallel evaluation*: that is, placing a **single full copy** of your model onto each available GPU and *splitting batches across GPUs* to evaluate on K GPUs K times faster than on one.

If your model is *is too large to be run on a single one of your GPUs* then you can use `accelerate` with Fully Sharded Data Parallel (FSDP) that splits the weights of the model across your data parallel ranks. To enable this, ensure you select `YES` when asked ```Do you want to use FullyShardedDataParallel?``` when running `accelerate config`. To enable memory-efficient loading, select `YES` when asked `Do you want each individually wrapped FSDP unit to broadcast module parameters from rank 0 at the start?`. This will ensure only the rank 0 process loads the model and then broadcasts the parameters to the other ranks instead of having each rank load all parameters which can lead to large RAM usage spikes around the start of the script that may cause errors.

To pass even more advanced keyword arguments to `accelerate`, we allow for the following arguments as well:
- `device_map_option`: How to split model weights across available GPUs. defaults to "auto".
- `max_memory_per_gpu`: the max GPU memory to use per GPU in loading the model.
- `max_cpu_memory`: the max amount of CPU memory to use when offloading the model weights to RAM.
- `offload_folder`: a folder where model weights will be offloaded to disk if needed.

To use `accelerate` with the `lm-eval` command, use
```
accelerate launch --no_python lm-eval --model ...
```

### Tensor Parallel + Optimized Inference with vLLM

We also support vLLM for faster inference on [supported model types](https://docs.vllm.ai/en/latest/models/supported_models.html).

```bash
lm_eval \
    --model vllm \
    --model_args pretrained={model_name},tensor_parallel_size={number of GPUs to use},dtype=auto,gpu_memory_utilization=0.8 \
    --tasks lambada_openai \
    --batch_size auto
```
For a full list of supported vLLM configurations, please reference our vLLM integration and the vLLM documentation.

### Model APIs and Inference Servers

Our library also supports the evaluation of models served via several commercial APIs, and we hope to implement support for the most commonly used performant local/self-hosted inference servers.

To call a hosted model, use:

```bash
export OPENAI_API_SECRET_KEY=YOUR_KEY_HERE
lm_eval --model openai-completions \
    --model_args engine=davinci \
    --tasks lambada_openai,hellaswag
```

Note that for externally hosted models, configs such as `--device` and `--batch_size` should not be used and do not function. Just like you can use `--model_args` to pass arbitrary arguments to the model constructor for local models, you can use it to pass arbitrary arguments to the model API for hosted models. See the documentation of the hosting service for information on what arguments they support.


| API or Inference Server     | Implemented?                    | `--model <xxx>` name                                                             | Models supported:                                                                             | Request Types:                                           |
|-----------------------------|---------------------------------|----------------------------------------------------------------------------------|-----------------------------------------------------------------------------------------------|----------------------------------------------------------|
| OpenAI Completions          | :heavy_check_mark:              | `openai`, `openai-completions`, `gooseai`                                        | up to `code-davinci-002`                                                                      | `generate_until`, `loglikelihood`, `loglikelihood_rolling` |
| OpenAI ChatCompletions      | :x: Not yet - needs testing!       | N/A                                                                              | [All ChatCompletions API models](https://platform.openai.com/docs/guides/gpt)                 | `generate_until` (no logprobs)                             |
| Anthropic                   | :heavy_check_mark:              | `anthropic`                                                                      | [Supported Anthropic Engines](https://docs.anthropic.com/claude/reference/selecting-a-model)  | `generate_until` (no logprobs)                             |
| GooseAI                     | :heavy_check_mark: (not separately maintained)  | `openai`, `openai-completions`, `gooseai` (same interface as OpenAI Completions) |                                                                                               | `generate_until`, `loglikelihood`, `loglikelihood_rolling` |
| Textsynth                   | :heavy_check_mark:                   | `textsynth`                                                                      | [All supported engines](https://textsynth.com/documentation.html#engines)                                                                                           | `generate_until`, `loglikelihood`, `loglikelihood_rolling` |
| Cohere                      | [:hourglass: - blocked on Cohere API bug](https://github.com/EleutherAI/lm-evaluation-harness/pull/395) | N/A                                                                              | [All `cohere.generate()` engines](https://docs.cohere.com/docs/models)                        | `generate_until`, `loglikelihood`, `loglikelihood_rolling` |
| [Llama.cpp](https://github.com/ggerganov/llama.cpp) (via [llama-cpp-python](https://github.com/abetlen/llama-cpp-python))                        | :heavy_check_mark:              | `gguf`, `ggml`                                                                   | [All models supported by llama.cpp](https://github.com/ggerganov/llama.cpp)               | `generate_until`, `loglikelihood`, `loglikelihood_rolling` |
| vLLM                        | :heavy_check_mark:       | `vllm`                                                                           | [Most HF Causal Language Models](https://docs.vllm.ai/en/latest/models/supported_models.html) | `generate_until`, `loglikelihood`, `loglikelihood_rolling`                             |
| Your inference server here! | ...                             | ...                                                                              | ...                                                                                           | ...                                                      |                                | ...                                                      |

It is on our roadmap to create task variants designed to enable models which do not serve logprobs/loglikelihoods to be compared with generation performance of open-source models.

<<<<<<< HEAD
=======
Our library supports language models served via the OpenAI Completions API as follows:

```bash
export OPENAI_API_SECRET_KEY=YOUR_KEY_HERE
lm_eval \
    --model openai-completions \
    --model_args engine=davinci \
    --tasks lambada_openai,hellaswag
```

While this functionality is only officially maintained for the official OpenAI API, it tends to also work for other hosting services that use the same API such as [goose.ai](goose.ai) with minor modification. We also have an implementation for the [TextSynth](https://textsynth.com/index.html) API, using `--model textsynth`.

>>>>>>> 11176214
### Other Frameworks

A number of other libraries contain scripts for calling the eval harness through their library. These include [GPT-NeoX](https://github.com/EleutherAI/gpt-neox/blob/main/eval_tasks/eval_adapter.py), [Megatron-DeepSpeed](https://github.com/microsoft/Megatron-DeepSpeed/blob/main/examples/MoE/readme_evalharness.md), and [mesh-transformer-jax](https://github.com/kingoflolz/mesh-transformer-jax/blob/master/eval_harness.py). 

### Additional Features

If you have a CUDA-compatible Mac GPU, you can run the eval harness using the MPS back-end by replaicng `--device cuda:0` with `--device mps:0`. PyTorch does not currently support automatic mixed precision (AMP) for MPS, so we forcibly cast all weights to fp32 regardless of how they're stored. This is slower and has a larger memory footprint than we can achieve on Linux systems, but as PyTorch continues to improve its MPS support we hope to continue to improve it.

> [!Note]
> You can inspect what the LM inputs look like by running the following command:
> 
> ```bash
> python write_out.py \
>     --tasks all_tasks \
>     --num_fewshot 5 \
>     --num_examples 10 \
>     --output_base_path /path/to/output/folder
> ```
> 
> This will write out one text file for each task.

To verify the data integrity of the tasks you're performing in addition to running the tasks themselves, you can use the `--check_integrity` flag:

```bash
lm_eval \
    --model openai \
    --model_args engine=davinci \
    --tasks lambada_openai,hellaswag \
    --check_integrity
```

## Advanced Usage Tips

For models loaded with the HuggingFace  `transformers` library, any arguments provided via `--model_args` get passed to the relevant constructor directly. This means that anything you can do with `AutoModel` can be done with our library. For example, you can pass a local path via `pretrained=` or use models finetuned with [PEFT](https://github.com/huggingface/peft) by taking the call you would run to evaluate the base model and add `,peft=PATH` to the `model_args` argument:
```bash
lm_eval \
    --model hf \
    --model_args pretrained=EleutherAI/gpt-j-6b,parallelize=True,load_in_4bit=True,peft=nomic-ai/gpt4all-j-lora \
    --tasks openbookqa,arc_easy,winogrande,hellaswag,arc_challenge,piqa,boolq \
    --device cuda:0
```

[GPTQ](https://github.com/PanQiWei/AutoGPTQ) quantized models can be loaded by specifying their file names in `,gptq=NAME` (or `,gptq=True` for default names) in the `model_args` argument:

```bash
lm_eval \
    --model hf \
    --model_args pretrained=model-name-or-path,gptq=model.safetensors,gptq_use_triton=True \
    --tasks hellaswag
```

We support wildcards in task names, for example you can run all of the machine-translated lambada tasks via `--task lambada_openai_mt_*`.

To save evaluation results provide an `--output_path`. We also support logging model responses with the `--log_samples` flag for post-hoc analysis.

Additionally, one can provide a directory with `--use_cache` to cache the results of prior runs. This allows you to avoid repeated execution of the same (model, task) pairs for re-scoring.

For a full list of supported arguments, check out the [interface](https://github.com/EleutherAI/lm-evaluation-harness/blob/big-refactor/docs/interface.md) guide in our documentation!

## How to Contribute or Learn More?

For more information on the library and how everything fits together, check out all of our [documentation pages](https://github.com/EleutherAI/lm-evaluation-harness/tree/big-refactor/docs)! We plan to post a larger roadmap of desired + planned library improvements soon, with more information on how contributors can help.

You can also ask for help, or discuss new features with the maintainers in the #lm-thunderdome channel of the EleutherAI discord! If you've used the library and have had a positive (or negative) experience, we'd love to hear from you!

### Implementing new tasks

To implement a new task in the eval harness, see [this guide](./docs/new_task_guide.md).

In general, we following the following priority list for addressing concerns about prompting and other eval details:
1. If there is widespread agreement among people who train LLMs, use the agreed upon procedure.
2. If there is a clear and unambiguous official implementation, use that procedure.
3. If there is widespread agreement among people who evaluate LLMs, use the agreed upon procedure.
4. If there are multiple common implementations but not universal or widespread agreement, use our preferred option among the common implementations. As before, prioritize choosing from among the implementations found in LLM training papers.

These are guidelines and not rules, and can be overruled in special circumstances.

We try to prioritize agreement with the procedures used by other groups to decrease the harm when people inevitably compare runs across different papers despite our discouragement of the practice. Historically, we also prioritized the implementation from "Language Models are Few Shot Learners" as our original goal was specifically to compare results with that paper.

### Support

The best way to get support is to open an issue on this repo or join the EleutherAI discord server](https://discord.gg/eleutherai). The `#lm-thunderdome` channel is dedicated to developing this project and the `#release-discussion` channel is for receiving support for our releases.

## Cite as

```
@misc{eval-harness,
  author       = {Gao, Leo and Tow, Jonathan and Abbasi, Baber and Biderman, Stella and Black, Sid and DiPofi, Anthony and Foster, Charles and Golding, Laurence and Hsu, Jeffrey and Le Noac'h, Alain and Li, Haonan and McDonell, Kyle and Muennighoff, Niklas and Ociepa, Chris and Phang, Jason and Reynolds, Laria and Schoelkopf, Hailey and Skowron, Aviya and Sutawika, Lintang and Tang, Eric and Thite, Anish and Wang, Ben and Wang, Kevin and Zou, Andy},
  title        = {A framework for few-shot language model evaluation},
  month        = sep,
  year         = 2021,
  publisher    = {Zenodo},
  version      = {v0.0.1},
  doi          = {10.5281/zenodo.5371628},
  url          = {https://doi.org/10.5281/zenodo.5371628}
}
```<|MERGE_RESOLUTION|>--- conflicted
+++ resolved
@@ -153,21 +153,6 @@
 
 It is on our roadmap to create task variants designed to enable models which do not serve logprobs/loglikelihoods to be compared with generation performance of open-source models.
 
-<<<<<<< HEAD
-=======
-Our library supports language models served via the OpenAI Completions API as follows:
-
-```bash
-export OPENAI_API_SECRET_KEY=YOUR_KEY_HERE
-lm_eval \
-    --model openai-completions \
-    --model_args engine=davinci \
-    --tasks lambada_openai,hellaswag
-```
-
-While this functionality is only officially maintained for the official OpenAI API, it tends to also work for other hosting services that use the same API such as [goose.ai](goose.ai) with minor modification. We also have an implementation for the [TextSynth](https://textsynth.com/index.html) API, using `--model textsynth`.
-
->>>>>>> 11176214
 ### Other Frameworks
 
 A number of other libraries contain scripts for calling the eval harness through their library. These include [GPT-NeoX](https://github.com/EleutherAI/gpt-neox/blob/main/eval_tasks/eval_adapter.py), [Megatron-DeepSpeed](https://github.com/microsoft/Megatron-DeepSpeed/blob/main/examples/MoE/readme_evalharness.md), and [mesh-transformer-jax](https://github.com/kingoflolz/mesh-transformer-jax/blob/master/eval_harness.py). 
